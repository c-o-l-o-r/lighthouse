--- conflicted
+++ resolved
@@ -91,19 +91,13 @@
 
 /// Verify that a deposit is included in the state's eth1 deposit root.
 ///
-<<<<<<< HEAD
 /// Spec v0.6.0
-fn verify_deposit_merkle_proof(state: &BeaconState, deposit: &Deposit, spec: &ChainSpec) -> bool {
-    let leaf = deposit.data.tree_hash_root();
-=======
-/// Spec v0.5.1
 fn verify_deposit_merkle_proof<T: EthSpec>(
     state: &BeaconState<T>,
     deposit: &Deposit,
     spec: &ChainSpec,
 ) -> bool {
-    let leaf = hash(&get_serialized_deposit_data(deposit));
->>>>>>> bf23a5b7
+    let leaf = deposit.data.tree_hash_root();
     verify_merkle_proof(
         Hash256::from_slice(&leaf),
         &deposit.proof[..],
